--- conflicted
+++ resolved
@@ -42,13 +42,8 @@
     "resin-device-logs": "^1.0.0",
     "resin-errors": "^1.0.2",
     "resin-network-config": "^1.0.0",
-<<<<<<< HEAD
     "resin-request": "^2.1.0",
-    "resin-token": "^2.1.0",
-=======
-    "resin-request": "^2.0.0",
     "resin-token": "^2.2.0",
->>>>>>> 8fbde17b
     "resin-pine": "^1.3.0",
     "resin-settings-client": "^1.3.0"
   }
